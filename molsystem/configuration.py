# -*- coding: utf-8 -*-

from collections import Counter
from functools import reduce
import logging
import math

from .atoms import _Atoms
from .bonds import _Bonds
from .cell import _Cell
from .cif import CIFMixin
from .configuration_properties import _ConfigurationProperties
from .molfile import MolFileMixin
from .openbabel import OpenBabelMixin
from .rdkit_ import RDKitMixin
from .pdb import PDBMixin
from .smiles import SMILESMixin
from .subsets import _Subsets
from .symmetry import _Symmetry
from .topology import TopologyMixin

logger = logging.getLogger(__name__)


class _Configuration(
    PDBMixin,
    MolFileMixin,
    CIFMixin,
    SMILESMixin,
    TopologyMixin,
    OpenBabelMixin,
<<<<<<< HEAD
    RDKitMixin,
=======
>>>>>>> d64792fc
    object,
):
    """A configuration (conformer) of a system.

    :meta public:
    """

    def __init__(self, _id, system_db):

        self._id = _id
        self._system_db = system_db

        self._name = None
        self._system = None
        self._atomset = None
        self._bondset = None
        self._cell_id = None
        self._coordinate_system = None
        self._periodicity = None
        self._symmetry_id = None

    def __enter__(self):
        """Copy the tables to a backup for a 'with' statement."""
        self.system_db["configuration"].__enter__()
        self.atoms.__enter__()
        self.bonds.__enter__()
        # Avoid periodicity check
        _Cell(self).__enter__()
        return self

    def __exit__(self, etype, value, traceback):
        """Handle returning from a 'with' statement."""
        # Save the version, beacuse all of the subitems will update it.
        version = self.version

        self.system_db["configuration"].__exit__(etype, value, traceback)
        self.atoms.__exit__(etype, value, traceback)
        self.bonds.__exit__(etype, value, traceback)
        _Cell(self).__exit__(etype, value, traceback)

        if etype is None:
            self.version = version + 1

        return False

    @property
    def atoms(self):
        """The atoms for this configuration."""
        return _Atoms(self)

    @property
    def atomset(self):
        """The id of the atom set for this configuration."""
        if self._atomset is None:
            # Cache the atomset for this configuration
            self.cursor.execute(
                "SELECT atomset FROM configuration WHERE id = ?", (self.id,)
            )
            self._atomset = self.cursor.fetchone()[0]
        if self._atomset is None:
            # No atomset, so create one and update this configuration
            self._atomset = self.system_db["atomset"].append(n=1)[0]
            self.db.execute(
                "UPDATE configuration SET atomset = ? WHERE id = ?",
                (self._atomset, self.id),
            )
            self.db.commit()
        return self._atomset

    @atomset.setter
    def atomset(self, value):
        if self._atomset is None:
            # Cache the atomset for this configuration
            self.cursor.execute(
                "SELECT atomset FROM configuration WHERE id = ?", (self.id,)
            )
            tmp = self.cursor.fetchone()
            self._atomset = tmp[0]
        if self._atomset is None:
            # No atomset, so update this configuration
            self.db.execute(
                "UPDATE configuration SET atomset = ? WHERE id = ?",
                (value, self.id),
            )
            self.db.commit()
            self._atomset = value
        elif value == self._atomset:
            # Do nothing
            pass
        else:
            raise RuntimeError("The atomset is already set!")

    @property
    def bonds(self):
        """The bonds for this configuration."""
        return _Bonds(self)

    @property
    def bondset(self):
        """The id of the bond set for this configuration."""
        if self._bondset is None:
            # Cache the bondset for this configuration
            self.cursor.execute(
                "SELECT bondset FROM configuration WHERE id = ?", (self.id,)
            )
            self._bondset = self.cursor.fetchone()[0]
        if self._bondset is None:
            # No bondset, so create one and update this configuration
            self._bondset = self.system_db["bondset"].append(n=1)[0]
            self.db.execute(
                "UPDATE configuration SET bondset = ? WHERE id = ?",
                (self._bondset, self.id),
            )
            self.db.commit()
        return self._bondset

    @bondset.setter
    def bondset(self, value):
        if self._bondset is None:
            # Cache the bondset for this configuration
            self.cursor.execute(
                "SELECT bondset FROM configuration WHERE id = ?", (self.id,)
            )
            self._bondset = self.cursor.fetchone()[0]
        if self._bondset is None:
            # No bondset, so update this configuration
            self.db.execute(
                "UPDATE configuration SET bondset = ? WHERE id = ?",
                (value, self.id),
            )
            self.db.commit()
            self._bondset = value
        elif value == self._bondset:
            # No change
            pass
        else:
            raise RuntimeError("The bondset is already set!")

    @property
    def cell(self):
        """The periodic (unit) cell for this configuration.

        Raises
        ------
        TypeError
            If the system is not periodic.

        Returns
        -------
        _Cell
            The Cell object for this configuration.
        """
        if self.periodicity == 0:
            raise TypeError("The configuration is not periodic!")
        return _Cell(self)

    @property
    def cell_id(self):
        """The id of the cell in the cell table."""
        if self._cell_id is None:
            self.cursor.execute(
                "SELECT cell FROM configuration WHERE id = ?", (self.id,)
            )
            self._cell_id = self.cursor.fetchone()[0]
            if self._cell_id is None:
                self._cell_id = self.system_db["cell"].append(n=1)[0]
                sql = "UPDATE configuration SET cell = ? WHERE id = ?"
                self.db.execute(sql, (self._cell_id, self.id))
                self.db.commit()
        return self._cell_id

    @property
    def coordinate_system(self):
        """The coordinate system for this configuration."""
        if self._coordinate_system is None:
            self.cursor.execute(
                "SELECT coordinate_system FROM configuration WHERE id = ?", (self.id,)
            )
            self._coordinate_system = self.cursor.fetchone()[0]
        return self._coordinate_system

    @coordinate_system.setter
    def coordinate_system(self, value):
        if value.lower()[0] == "f":
            self.cursor.execute(
                "UPDATE configuration SET coordinate_system = 'fractional'"
                " WHERE id = ?",
                (self.id,),
            )
            self._coordinate_system = "fractional"
        else:
            self.cursor.execute(
                "UPDATE configuration SET coordinate_system = 'Cartesian'"
                " WHERE id = ?",
                (self.id,),
            )
            self._coordinate_system = "Cartesian"
        self.db.commit()

    @property
    def cursor(self):
        """The database connection."""
        return self.system_db.cursor

    @property
    def db(self):
        """The database connection."""
        return self.system_db.db

    @property
    def density(self):
        """Return the density of this configuration.

        Returns
        -------
        float
            The density of the cell.
        """
        if self.periodicity != 3:
            raise RuntimeError("Density is only defined for 3-D systems.")

        volume = self.volume
        mass = self.mass

        # converting from g/mol / Å^3 to g/cm^3
        return (mass / volume) * (1.0e24 / 6.02214076e23)

    @property
    def formula(self):
        """Return the chemical formula of the configuration.

        Returns a tuple with the formula, empirical formula and number of
        formula units (Z).

        Returns
        -------
        formulas : (str, str, int)
            The chemical formula, empirical formula and Z.
        """
        counts = Counter(self.atoms.symbols)

        # Order the elements ... Hill order if C, CH then alphabetical,
        # or if no C, then just alphabetically
        formula_list = []
        if "C" in counts:
            formula_list.append(("C", counts.pop("C")))
            if "H" in counts:
                formula_list.append(("H", counts.pop("H")))

        for element in sorted(counts.keys()):
            formula_list.append((element, counts[element]))

        counts = []
        for _, count in formula_list:
            counts.append(count)

        formula = []
        for element, count in formula_list:
            if count > 1:
                formula.append(f"{element}{count}")
            else:
                formula.append(element)

        # And the empirical formula
        Z = reduce(math.gcd, counts)
        empirical_formula_list = []
        for element, count in formula_list:
            empirical_formula_list.append((element, int(count / Z)))

        empirical_formula = []
        for element, count in empirical_formula_list:
            if count > 1:
                empirical_formula.append(f"{element}{count}")
            else:
                empirical_formula.append(element)

        return " ".join(formula), " ".join(empirical_formula), Z

    @property
    def id(self):
        """The id of this configuration."""
        return self._id

    @property
    def mass(self):
        """Return the total atomic mass.

        Returns
        -------
        float
            The summed atomic masses.
        """
        masses = self.atoms.atomic_masses

        return sum(masses)

    @property
    def n_atoms(self) -> int:
        """The number of atoms.

        Returns
        -------
        int
            Number of atoms
        """
        return self.atoms.n_atoms

    @property
    def name(self):
        """The name of the configuration."""
        if self._name is None:
            self.cursor.execute(
                "SELECT name FROM configuration WHERE id = ?", (self.id,)
            )
            self._name = self.cursor.fetchone()[0]
        return self._name

    @name.setter
    def name(self, value):
        self.db.execute(
            "UPDATE configuration SET name = ? WHERE id = ?", (value, self.id)
        )
        self.db.commit()
        self._name = value

    @property
    def n_bonds(self) -> int:
        """The number of bonds.

        Returns
        -------
        int
            Number of bonds
        """
        return self.bonds.n_bonds

    @property
    def periodicity(self):
        """The periodicity of the system, 0, 1, 2 or 3"""
        if self._periodicity is None:
            self.cursor.execute(
                "SELECT periodicity FROM configuration WHERE id = ?", (self.id,)
            )
            self._periodicity = self.cursor.fetchone()[0]
        return self._periodicity

    @periodicity.setter
    def periodicity(self, value):
        if value < 0 or value > 3:
            raise ValueError("The periodicity must be between 0 and 3.")
        self.cursor.execute(
            "UPDATE configuration SET periodicity = ? WHERE id = ?", (value, self.id)
        )
        self.db.commit()
        self._periodicity = value

    @property
    def properties(self):
        """The class to handle the properties for this configuration."""
        return _ConfigurationProperties(self)

    @property
    def subsets(self):
        """The subsets"""
        return _Subsets(self)

    @property
    def symmetry(self):
        """The periodic (unit) symmetry for this configuration."""
        return _Symmetry(self.system_db, self.symmetry_id)

    @property
    def symmetry_id(self):
        """The id of the symmetry in the symmetry table."""
        if self._symmetry_id is None:
            self.cursor.execute(
                "SELECT symmetry FROM configuration WHERE id = ?", (self.id,)
            )
            self._symmetry_id = self.cursor.fetchone()[0]
        return self._symmetry_id

    @property
    def system(self):
        """The system that we belong to."""
        if self._system is None:
            self.cursor.execute(
                "SELECT system FROM configuration WHERE id = ?", (self.id,)
            )
            self._system = self.system_db.get_system(self.cursor.fetchone()[0])
        return self._system

    @property
    def system_db(self):
        """The system that we belong to."""
        return self._system_db

    @property
    def version(self):
        """The version of the system, incrementing from 0"""
        self.cursor.execute(
            "SELECT version FROM configuration WHERE id = ?", (self.id,)
        )
        return int(self.cursor.fetchone()[0])

    @version.setter
    def version(self, value):
        self.cursor.execute(
            "UPDATE configuration SET version = ? WHERE id = ?", (value, self.id)
        )
        self.db.commit()

    @property
    def volume(self):
        """Return the volume of this configuration.

        Returns
        -------
        float
            The volume of the cell.
        """
        if self.periodicity != 3:
            raise RuntimeError("Density is only defined for 3-D systems.")

        return self.cell.volume

    def clear(self) -> int:
        """Delete everything from the configuration."""
        # Delete the atoms
        self.atoms.delete("all")<|MERGE_RESOLUTION|>--- conflicted
+++ resolved
@@ -29,10 +29,7 @@
     SMILESMixin,
     TopologyMixin,
     OpenBabelMixin,
-<<<<<<< HEAD
     RDKitMixin,
-=======
->>>>>>> d64792fc
     object,
 ):
     """A configuration (conformer) of a system.
